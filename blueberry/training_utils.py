--- conflicted
+++ resolved
@@ -217,10 +217,6 @@
     # Final evaluation
     model.eval()
     final_eval = evaluate_model(model, val_loader, config)
-<<<<<<< HEAD
-    print(f"   Final - Loss: {final_eval['val_loss']:.4f}, "
-          f"Acc: {final_eval['val_accuracy']:.4f}, PPL: {final_eval['val_perplexity']:.2f}")
-=======
     final_train_eval = evaluate_model(model, train_loader, config)
     val_losses.append(final_eval['val_loss'])
     train_losses.append(final_train_eval['val_loss'])
@@ -232,6 +228,5 @@
     # Print stored losses
     print("\n📈 Train Losses:", [f"{x:.4f}" for x in train_losses])
     print("📈 Validation Losses:", [f"{x:.4f}" for x in val_losses])
->>>>>>> 2385c95b
 
     return model, final_eval